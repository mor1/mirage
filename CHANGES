--- conflicted
+++ resolved
@@ -9,11 +9,8 @@
 * Generate a `*.xe` script which can upload a kernel to a XenServer.
 * Generate a libvirt `*.xml` configuration file (#292).
 * Fix determination of `mirage-xen` location for paths with spaces (#279).
-<<<<<<< HEAD
 * Correctly show config file locations when using a custom one.
-=======
 * Fix generation of foreign (non-functor) modules (#293)
->>>>>>> 3c160781
 
 1.2.0 (2014-07-05):
 
