(*
 * Copyright (c) 2010-2011 Anil Madhavapeddy <anil@recoil.org>
 *
 * Permission to use, copy, modify, and distribute this software for any
 * purpose with or without fee is hereby granted, provided that the above
 * copyright notice and this permission notice appear in all copies.
 *
 * THE SOFTWARE IS PROVIDED "AS IS" AND THE AUTHOR DISCLAIMS ALL WARRANTIES
 * WITH REGARD TO THIS SOFTWARE INCLUDING ALL IMPLIED WARRANTIES OF
 * MERCHANTABILITY AND FITNESS. IN NO EVENT SHALL THE AUTHOR BE LIABLE FOR
 * ANY SPECIAL, DIRECT, INDIRECT, OR CONSEQUENTIAL DAMAGES OR ANY DAMAGES
 * WHATSOEVER RESULTING FROM LOSS OF USE, DATA OR PROFITS, WHETHER IN AN
 * ACTION OF CONTRACT, NEGLIGENCE OR OTHER TORTIOUS ACTION, ARISING OUT OF
 * OR IN CONNECTION WITH THE USE OR PERFORMANCE OF THIS SOFTWARE.
 *)

open Lwt
open Nettypes
open Printf

type id = {
  dest_port: int;               (* Remote TCP port *)
  dest_ip: ipv4_addr;           (* Remote IP address *)
  local_port: int;              (* Local TCP port *)
  local_ip: ipv4_addr;          (* Local IP address *)
}

type pcb = {
  id: id;
  wnd: Window.t;            (* Window information *)
  rxq: Segment.Rx.q;        (* Received segments queue for out-of-order data *)
  txq: Segment.Tx.q;        (* Transmit segments queue *)
  ack: Ack.Immediate.t;       (* Ack state *)
  state: State.t;           (* Connection state *)
  urx: User_buffer.Rx.t;         (* App rx buffer *)
  urx_close_t: unit Lwt.t;      (* App rx close thread *)
  urx_close_u: unit Lwt.u;      (* App rx connection close wakener *)
  utx: User_buffer.Tx.t;         (* App tx buffer *)
}

type t = {
  ip : Ipv4.t;
  channels: (id, (pcb * unit Lwt.t)) Hashtbl.t;
  listeners: (int, ((ipv4_addr * int) -> pcb -> unit Lwt.t)) Hashtbl.t;
}

module Tx = struct

  exception IO_error

  let checksum ~src ~dst pkt =
    let src = ipv4_addr_to_uint32 src in
    let dst = ipv4_addr_to_uint32 dst in
    let len = (List.fold_left (fun a b -> Bitstring.bitstring_length b + a) 0 pkt) / 8 in
    let pseudo_header = BITSTRING { src:32; dst:32; 0:8; 6:8; len:16 } in
    Checksum.ones_complement_list (pseudo_header :: pkt)

  (* Output a general TCP packet, checksum it, and if a reference is provided,
     also record the sent packet for retranmission purposes *)
  let xmit ip id ~flags ~rx_ack ~seq ~window ~options data =
    let {dest_port; dest_ip; local_port; local_ip} = id in
    let rst = flags = Segment.Tx.Rst in
    let syn = flags = Segment.Tx.Syn in
    let fin = flags = Segment.Tx.Fin in
    let ack = match rx_ack with Some _ -> true |None -> false in
    let ack_number = match rx_ack with Some n -> Sequence.to_int32 n |None -> 0l in
<<<<<<< HEAD
    printf "TCP xmit: dest_ip=%s %s%s%s%sack=%lu\n%!" (ipv4_addr_to_string dest_ip)
      (if rst then "RST " else "") (if syn then "SYN " else "")
      (if fin then "FIN " else "") (if ack then "ACK " else "") ack_number; 
=======
>>>>>>> cab74e48
    let sequence = Sequence.to_int32 seq in
    printf "TCP xmit: dest_ip=%s %s%s%s%sseq=%lu ack=%lu\n%!" (ipv4_addr_to_string dest_ip)
      (if rst then "RST " else "") (if syn then "SYN " else "")
      (if fin then "FIN " else "") (if ack then "ACK " else "") sequence ack_number; 
    let options = Options.marshal options in
    let data_offset = (Bitstring.bitstring_length options + 160) / 32 in
    let header = BITSTRING {
      local_port:16; dest_port:16; sequence:32; ack_number:32; 
      data_offset:4; 0:6; false:1; ack:1; false:1; rst:1; syn:1; fin:1; window:16; 
      0:16; 0:16 } in
    let frame = [header;options;data] in
    let checksum = checksum ~src:local_ip ~dst:dest_ip frame in
    let checksum_bs,_,_ = BITSTRING { checksum:16 } in
    let header_buf,_,_ = header in
    header_buf.[16] <- checksum_bs.[0];
    header_buf.[17] <- checksum_bs.[1];
    Ipv4.output ip ~proto:`TCP ~dest_ip frame >>
    return frame

  (* Output a TCP packet, and calculate some settings from a state descriptor *)
  let xmit_pcb ip id ~flags ~wnd ~options ~override_seq data =
    let window = Int32.to_int (Window.rx_wnd wnd) in (* TODO scaling *)
    let rx_ack = Some (Window.rx_nxt wnd) in
    let seq = match override_seq with
             | None -> Window.tx_nxt wnd
             | Some s -> s
    in
    xmit ip id ~flags ~rx_ack ~seq ~window ~options data

  (* Output an RST when we dont have a PCB *)
  let rst_no_pcb ~seq ~rx_ack t id = 
    let window = 0 in
    let options = [] in
    let data = "",0,0 in
    xmit t.ip id ~flags:Segment.Tx.Rst ~rx_ack ~seq ~window ~options data >>
    return ()

  (* Queue up an immediate close segment *)
  let close pcb =
    let open State in
    match tx pcb.state with
    |Established ->
      tick_tx pcb.state `fin;
      let data = "",0,0 in
      Segment.Tx.(output ~flags:Fin pcb.txq data)
    |_ -> return ()
     
  (* Thread that transmits ACKs in response to received packets,
     thus telling the other side that more can be sent, and
     also data from the user transmit queue *)
  let rec thread t pcb ~send_ack ~rx_ack  =
    let {wnd; ack} = pcb in

    (* Transmit an empty ack when prompted by the Ack thread *)
    let rec send_empty_ack () =
      lwt ack_number = Lwt_mvar.take send_ack in
      let flags = Segment.Tx.No_flags in
      let options = [] in
      let data = "",0,0 in
<<<<<<< HEAD
      xmit_pcb t.ip pcb.id ~flags ~wnd ~options data >>
=======
      let override_seq = None in
      xmit_pcb t.ip pcb.id ~flags ~wnd ~options ~override_seq data >>
>>>>>>> cab74e48
      Ack.Immediate.transmit ack ack_number >>
      send_empty_ack () in
    (* When something transmits an ACK, tell the delayed ACK thread *)
    let rec notify () =
      lwt ack_number = Lwt_mvar.take rx_ack in
      Ack.Immediate.transmit ack ack_number >>
      notify () in
    send_empty_ack () <&> (notify ())

end

module Rx = struct

  (* Process an incoming TCP packet that has an active PCB *)
  let input t pkt (pcb,_) =
    bitmatch pkt with
    | { sequence:32:bind(Sequence.of_int32 sequence);
        ack_number:32:bind(Sequence.of_int32 ack_number); 
        data_offset:4:bind(data_offset * 32); _:6;
        urg:1; ack:1; psh:1; rst:1; syn:1; fin:1; window:16; 
        checksum: 16; urg_ptr: 16; options:data_offset-160:bitstring;
        data:-1:bitstring } ->
          let _ = Options.of_packet options in
          let seg = Segment.Rx.make ~sequence ~fin ~syn ~ack ~ack_number ~window ~data in
          let {rxq} = pcb in
          (* Coalesce any outstanding segments and retrieve ready segments *)
          Segment.Rx.input rxq seg
    | { _ } -> return (printf "RX.input: unknown\n%!")
   
  (* Thread that spools the data into an application receive buffer,
     and notifies the ACK subsystem that new data is here *)
  let thread pcb ~rx_data =
    let {wnd; ack; urx; urx_close_u} = pcb in
    (* Thread to monitor application receive and pass it up *)
    let rec rx_application_t () =
      lwt data = Lwt_mvar.take rx_data in
<<<<<<< HEAD
      Ack.Immediate.receive ack (Window.rx_nxt wnd) >>
=======
>>>>>>> cab74e48
      match data with
      |None ->
        lwt _ = Ack.Immediate.receive ack (Window.rx_nxt wnd) in
        State.tick_rx pcb.state `fin;
        Lwt.wakeup urx_close_u ();
        rx_application_t ()
      |Some data ->
        lwt _ = match data with
        | [] -> return () 
        | _ -> Ack.Immediate.receive ack (Window.rx_nxt wnd)
        in
        let rec queue = function
        |hd::tl ->
           User_buffer.Rx.add_r urx hd >>
           queue tl
        |[] -> return () in
       queue data <&> (rx_application_t ())
    in   
    rx_application_t ()
end

module Wnd = struct

  let thread ~urx ~utx ~wnd ~tx_wnd_update =
    (* Monitor our advertised receive window, and update the
       PCB window when the application consumes data. *)
    let rx_window_mvar = Lwt_mvar.create_empty () in
    User_buffer.Rx.monitor urx rx_window_mvar;
    let rec rx_window_t () =
      lwt rx_cur_size = Lwt_mvar.take rx_window_mvar in
      let rx_wnd = max 0l (Int32.sub (User_buffer.Rx.max_size urx) rx_cur_size) in
      Window.set_rx_wnd wnd rx_wnd;
      (* TODO: kick the ack thread to send window update if it was 0 *)
      rx_window_t ()
    in
    (* Monitor our transmit window when updates are received remotely,
       and tell the application that new space is available when it is blocked *)
    let rec tx_window_t () =
      lwt tx_wnd = Lwt_mvar.take tx_wnd_update in
      User_buffer.Tx.free utx tx_wnd;
      tx_window_t ()
    in
    rx_window_t () <?> (tx_window_t ())
    
end

(* Helper function to apply function with contents of hashtbl, or take default action *)
let with_hashtbl h k fn default =
  try fn (Hashtbl.find h k) with Not_found -> default k

let new_connection t ~window ~sequence ~options id data listener =
  (* Set up the windowing variables *)
  let rx_wnd_scale = 0 in
  let tx_wnd_scale = 0 in
  let tx_wnd = window in
  let rx_wnd = 16384 in (* TODO: too small *)
  let rx_isn = Sequence.of_int32 sequence in
  let options = Options.of_packet options in
  let tx_mss = List.fold_left (fun a -> function Options.MSS m -> Some m |_ -> a) None options in
  (* Initialise the window handler *)
  let wnd = Window.t ~rx_wnd_scale ~tx_wnd_scale ~rx_wnd ~tx_wnd ~rx_isn ~tx_mss in
  (* When we transmit an ACK for a received segment, rx_ack is written to *)
  let rx_ack = Lwt_mvar.create_empty () in
  (* When we receive an ACK for a transmitted segment, tx_ack is written to *)
  let tx_ack = Lwt_mvar.create_empty () in
  (* When new data is received, rx_data is written to *)
  let rx_data = Lwt_mvar.create_empty () in
  (* Write to this mvar to transmit an empty ACK to the remote side *) 
  let send_ack = Lwt_mvar.create_empty () in
  (* The user application receive buffer and close notification *)
  let urx = User_buffer.Rx.create ~max_size:16384l in (* TODO: too small, but useful for debugging *)
  let urx_close_t, urx_close_u = Lwt.task () in
  (* The user application transmit buffer *)
  let utx = User_buffer.Tx.create ~wnd in
  (* The window handling thread *)
  let tx_wnd_update = Lwt_mvar.create_empty () in
  (* Set up transmit and receive queues *)
  let txq, tx_t = Segment.Tx.q ~xmit:(Tx.xmit_pcb t.ip id) ~wnd ~rx_ack ~tx_ack ~tx_wnd_update in
  let rxq = Segment.Rx.q ~rx_data ~wnd ~tx_ack in
  (* Set up ACK module *)
<<<<<<< HEAD
  let ack = Ack.Immediate.t ~send_ack ~last:rx_isn in
=======
  let ack = Ack.Immediate.t ~send_ack ~last:(Sequence.incr rx_isn) in
>>>>>>> cab74e48
  (* Construct basic PCB in Syn_received state *)
  let state = State.t () in
  let pcb = { state; rxq; txq; wnd; id; ack; urx; urx_close_t; urx_close_u; utx } in
  State.tick_rx pcb.state `syn;
  (* Compose the overall thread from the various tx/rx threads
     and the main listener function *)
  let th =
    let dst = id.dest_ip, id.dest_port in
    listener dst pcb <?>
    (Tx.thread t pcb ~send_ack ~rx_ack) <?>
    (Rx.thread pcb ~rx_data) <?>
    (Wnd.thread ~utx ~urx ~wnd ~tx_wnd_update)
  in
  (* Add the PCB to our connection table *)
  Hashtbl.add t.channels id (pcb, th);
  (* Queue a SYN ACK for transmission *)
  State.tick_tx pcb.state `syn;
  Segment.Tx.output ~flags:Segment.Tx.Syn txq ("",0,0)

let input_no_pcb t pkt id =
  bitmatch pkt with
  | { sequence:32; ack_number:32; 
      data_offset:4:bind(data_offset * 32); _:6;
      urg:1; ack:1; psh:1; rst:1; syn:1; fin:1; window:16; 
      checksum: 16; urg_ptr: 16; options:data_offset-160:bitstring;
      data:-1:bitstring } ->
    match rst with
    |true ->
      (* Incoming RST should be ignored, RFC793 pg65 *)
      return ()
    |false -> begin
      match ack with
      |true ->
         (* ACK to a listen socket results in an RST with
            <SEQ=SEG.ACK><CTL=RST> RFC793 pg65 *)
         let seq = Sequence.of_int32 ack_number in
         let rx_ack = None in
         Tx.rst_no_pcb ~seq ~rx_ack t id
      |false -> begin
         (* Check for a SYN, RFC793 pg65 *)
         match syn with
         |true ->
           (* Try to find a listener *)
           with_hashtbl t.listeners id.local_port
             (new_connection t ~window ~sequence ~options id data)
             (fun source_port ->
               let seq = Sequence.of_int32 0l in
               let rx_ack = Some (Sequence.(incr (of_int32 sequence))) in
               Tx.rst_no_pcb ~seq ~rx_ack t id
             )
         |false ->
           (* What the hell is this packet? No SYN,ACK,RST *)
           return ()
      end
    end

(* Main input function for TCP packets *)
let input t ~src ~dst data =
  bitmatch data with
  | { source_port:16; dest_port:16; pkt:-1:bitstring } ->
        let id = { local_port=dest_port; dest_ip=src; local_ip=dst; dest_port=source_port } in
        (* Lookup connection from the active PCB hash *)
        with_hashtbl t.channels id
          (* PCB exists, so continue the connection state machine in tcp_input *)
           (Rx.input t pkt)
          (* No existing PCB, so check if it is a SYN for a listening function *)
           (input_no_pcb t pkt)
  | { _ } -> 
        return (printf "TCP: input, unknown header, dropping\n%!")

(* Blocking read on a PCB *)
let rec read pcb =
  let data =
    lwt d = User_buffer.Rx.take_l pcb.urx in 
    return (Some d) in
  let closed =
    pcb.urx_close_t >>
    return None in
  data <?> closed

(* Maximum allowed write *)
let write_available pcb =
  (* Our effective outgoing MTU is what can fit in a page *)
  min 4000 (min (Window.tx_mss pcb.wnd)
    (Int32.to_int (User_buffer.Tx.available pcb.utx)))

(* Wait for more write space *)
let write_wait_for pcb sz =
  User_buffer.Tx.wait_for pcb.utx (Int32.of_int sz)

(* Write a segment *)
let write pcb data =
  Segment.Tx.output pcb.txq data

(* Block until both sides of the connection are closed *)
let close pcb =
  Tx.close pcb
  (* TODO thread to block on Rx close happening *)
     
(* Register a TCP listener on a port *)
let listen t port fn =
  let th,_ = Lwt.task () in
  if Hashtbl.mem t.listeners port then
    printf "WARNING: TCP listen port %d already used\n%!" port;
  Hashtbl.replace t.listeners port fn;
  th

(* Construct the main TCP thread *)
let create ip =
  let thread, _ = Lwt.task () in
  let listeners = Hashtbl.create 1 in
  let channels = Hashtbl.create 7 in
  let t = { ip; listeners; channels } in
  Ipv4.attach ip (`TCP (input t));
  Lwt.on_cancel thread (fun () ->
    printf "TCP: shutting down\n%!";
    Ipv4.detach ip `TCP;
  );
  (t, thread)
<|MERGE_RESOLUTION|>--- conflicted
+++ resolved
@@ -64,12 +64,6 @@
     let fin = flags = Segment.Tx.Fin in
     let ack = match rx_ack with Some _ -> true |None -> false in
     let ack_number = match rx_ack with Some n -> Sequence.to_int32 n |None -> 0l in
-<<<<<<< HEAD
-    printf "TCP xmit: dest_ip=%s %s%s%s%sack=%lu\n%!" (ipv4_addr_to_string dest_ip)
-      (if rst then "RST " else "") (if syn then "SYN " else "")
-      (if fin then "FIN " else "") (if ack then "ACK " else "") ack_number; 
-=======
->>>>>>> cab74e48
     let sequence = Sequence.to_int32 seq in
     printf "TCP xmit: dest_ip=%s %s%s%s%sseq=%lu ack=%lu\n%!" (ipv4_addr_to_string dest_ip)
       (if rst then "RST " else "") (if syn then "SYN " else "")
@@ -129,12 +123,8 @@
       let flags = Segment.Tx.No_flags in
       let options = [] in
       let data = "",0,0 in
-<<<<<<< HEAD
-      xmit_pcb t.ip pcb.id ~flags ~wnd ~options data >>
-=======
       let override_seq = None in
       xmit_pcb t.ip pcb.id ~flags ~wnd ~options ~override_seq data >>
->>>>>>> cab74e48
       Ack.Immediate.transmit ack ack_number >>
       send_empty_ack () in
     (* When something transmits an ACK, tell the delayed ACK thread *)
@@ -171,10 +161,6 @@
     (* Thread to monitor application receive and pass it up *)
     let rec rx_application_t () =
       lwt data = Lwt_mvar.take rx_data in
-<<<<<<< HEAD
-      Ack.Immediate.receive ack (Window.rx_nxt wnd) >>
-=======
->>>>>>> cab74e48
       match data with
       |None ->
         lwt _ = Ack.Immediate.receive ack (Window.rx_nxt wnd) in
@@ -255,11 +241,7 @@
   let txq, tx_t = Segment.Tx.q ~xmit:(Tx.xmit_pcb t.ip id) ~wnd ~rx_ack ~tx_ack ~tx_wnd_update in
   let rxq = Segment.Rx.q ~rx_data ~wnd ~tx_ack in
   (* Set up ACK module *)
-<<<<<<< HEAD
-  let ack = Ack.Immediate.t ~send_ack ~last:rx_isn in
-=======
   let ack = Ack.Immediate.t ~send_ack ~last:(Sequence.incr rx_isn) in
->>>>>>> cab74e48
   (* Construct basic PCB in Syn_received state *)
   let state = State.t () in
   let pcb = { state; rxq; txq; wnd; id; ack; urx; urx_close_t; urx_close_u; utx } in
