--- conflicted
+++ resolved
@@ -215,15 +215,6 @@
   lwt features =
     lwt state = backend_read (Xb_state.of_string) Xb_state.Unknown "state" in
     printf "state=%s\n%!" (Xb_state.prettyprint state);
-<<<<<<< HEAD
-    lwt barrier = rdfn ((=) "1") false "feature-barrier" in
-    lwt removable = rdfn ((=) "1") false "removable" in
-    lwt sectors = rdfn Int64.of_string (-1L) "sectors" in
-    lwt sector_size = rdfn Int64.of_string 0L "sector-size" in
-    lwt readwrite = rdfn (fun x -> x = "w") false "mode" in
-    return { barrier; removable; sector_size; sectors; readwrite }
-  )) in
-=======
     lwt barrier = backend_read ((=) "1") false "feature-barrier" in
     lwt removable = backend_read ((=) "1") false "removable" in
     lwt sectors = backend_read Int64.of_string (-1L) "sectors" in
@@ -231,7 +222,6 @@
     lwt readwrite = backend_read (fun x -> x = "w") false "mode" in
     return { barrier; removable; sector_size; sectors; readwrite }
   in
->>>>>>> 0f7cb39a
   printf "Blkfront features: barrier=%b removable=%b sector_size=%Lu sectors=%Lu\n%!" 
     features.barrier features.removable features.sector_size features.sectors;
   Evtchn.unmask evtchn;
