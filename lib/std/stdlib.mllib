--- conflicted
+++ resolved
@@ -54,21 +54,11 @@
 lwt_switch
 oS
 net
-<<<<<<< HEAD
-block
-dns
-=======
 #block
 #dns
->>>>>>> 7fe75281
 http
 utf8
 utf16
 ulexing
 dyntype
-<<<<<<< HEAD
-cow
-resolv
-=======
-cow
->>>>>>> 7fe75281
+cow